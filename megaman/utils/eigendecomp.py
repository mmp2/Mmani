# LICENSE: Simplified BSD https://github.com/mmp2/megaman/blob/master/LICENSE

import warnings
import numpy as np
from scipy import sparse
from scipy.linalg import eigh, eig
from scipy.sparse.linalg import lobpcg, eigs, eigsh
from sklearn.utils.validation import check_random_state

from .validation import check_array

EIGEN_SOLVERS = ['auto', 'dense', 'arpack', 'lobpcg']
BAD_EIGEN_SOLVERS = {}
AMG_KWDS = ['strength', 'aggregate', 'smooth', 'max_levels', 'max_coarse']

try:
    from pyamg import smoothed_aggregation_solver
    PYAMG_LOADED = True
    EIGEN_SOLVERS.append('amg')
except ImportError:
    PYAMG_LOADED = False
    BAD_EIGEN_SOLVERS['amg'] = """The eigen_solver was set to 'amg',
    but pyamg is not available. Please either
    install pyamg or use another method."""


def check_eigen_solver(eigen_solver, solver_kwds, size=None, nvec=None):
    """Check that the selected eigensolver is valid

    Parameters
    ----------
    eigen_solver : string
        string value to validate
    size, nvec : int (optional)
        if both provided, use the specified problem size and number of vectors
        to determine the optimal method to use with eigen_solver='auto'

    Returns
    -------
    eigen_solver : string
        The eigen solver. This only differs from the input if
        eigen_solver == 'auto' and `size` is specified.
    """
    if eigen_solver in BAD_EIGEN_SOLVERS:
        raise ValueError(BAD_EIGEN_SOLVERS[eigen_solver])
    elif eigen_solver not in EIGEN_SOLVERS:
        raise ValueError("Unrecognized eigen_solver: '{0}'."
                         "Should be one of: {1}".format(eigen_solver,
                                                        EIGEN_SOLVERS))

    if size is not None and nvec is not None:
        # do some checks of the eigensolver
        if eigen_solver == 'lobpcg' and size < 5 * nvec + 1:
            warnings.warn("lobpcg does not perform well with small matrices or "
                          "with large numbers of vectors. Switching to 'dense'")
            eigen_solver = 'dense'
            solver_kwds = None

        elif eigen_solver == 'auto':
            if size > 200 and nvec < 10:
                if PYAMG_LOADED:
                    eigen_solver = 'amg'
                    solver_kwds = None
                else:
                    eigen_solver = 'arpack'
                    solver_kwds = None
            else:
                eigen_solver = 'dense'
                solver_kwds = None

    return eigen_solver, solver_kwds


def _is_symmetric(M, tol = 1e-8):
    if sparse.isspmatrix(M):
        conditions = np.abs((M - M.T).data) < tol
    else:
        conditions = np.abs((M - M.T)) < tol
    return(np.all(conditions))


def eigen_decomposition(G, n_components=8, eigen_solver='auto',
                        random_state=None,
                        drop_first=True, largest=True, solver_kwds=None):
    """
    Function to compute the eigendecomposition of a square matrix.

    Parameters
    ----------
    G : array_like or sparse matrix
        The square matrix for which to compute the eigen-decomposition.
    n_components : integer, optional
        The number of eigenvectors to return
    eigen_solver : {'auto', 'dense', 'arpack', 'lobpcg', or 'amg'}
        'auto' :
            attempt to choose the best method for input data (default)
        'dense' :
            use standard dense matrix operations for the eigenvalue decomposition.
            For this method, M must be an array or matrix type.
            This method should be avoided for large problems.
        'arpack' :
            use arnoldi iteration in shift-invert mode. For this method,
            M may be a dense matrix, sparse matrix, or general linear operator.
            Warning: ARPACK can be unstable for some problems.  It is best to
            try several random seeds in order to check results.
        'lobpcg' :
            Locally Optimal Block Preconditioned Conjugate Gradient Method.
            A preconditioned eigensolver for large symmetric positive definite
            (SPD) generalized eigenproblems.
        'amg' :
            Algebraic Multigrid solver (requires ``pyamg`` to be installed)
            It can be faster on very large, sparse problems, but may also lead
            to instabilities.
    random_state : int seed, RandomState instance, or None (default)
        A pseudo random number generator used for the initialization of the
        lobpcg eigen vectors decomposition when eigen_solver == 'amg'.
        By default, arpack is used.
    solver_kwds : any additional keyword arguments to pass to the selected eigen_solver

    Returns
    -------
    lambdas, diffusion_map : eigenvalues, eigenvectors
    """
    n_nodes = G.shape[0]
    if drop_first:
        n_components = n_components + 1

    eigen_solver, solver_kwds = check_eigen_solver(eigen_solver, solver_kwds,
                                                   size=n_nodes,
                                                   nvec=n_components)
    random_state = check_random_state(random_state)

    # Convert G to best type for eigendecomposition
    if sparse.issparse(G):
        if G.getformat() is not 'csr':
            G.tocsr()
    G = G.astype(np.float)

    # Check for symmetry
    is_symmetric = _is_symmetric(G)

    # Try Eigen Methods:
    if eigen_solver == 'arpack':
        # This matches the internal initial state used by ARPACK
        v0 = random_state.uniform(-1, 1, G.shape[0])
        if is_symmetric:
            if largest:
                which = 'LM'
            else:
                which = 'SM'
            lambdas, diffusion_map = eigsh(G, k=n_components, which=which,
                                           v0=v0,**(solver_kwds or {}))
        else:
            if largest:
                which = 'LR'
            else:
                which = 'SR'
            lambdas, diffusion_map = eigs(G, k=n_components, which=which,
                                          **(solver_kwds or {}))
        lambdas = np.real(lambdas)
        diffusion_map = np.real(diffusion_map)
    elif eigen_solver == 'amg':
        # separate amg & lobpcg keywords:
        if solver_kwds is not None:
            amg_kwds = {}
            lobpcg_kwds = solver_kwds.copy()
            for kwd in AMG_KWDS:
                if kwd in solver_kwds.keys():
                    amg_kwds[kwd] = solver_kwds[kwd]
                    del lobpcg_kwds[kwd]
        else:
            amg_kwds = None
            lobpcg_kwds = None
        if not is_symmetric:
            raise ValueError("lobpcg requires symmetric matrices.")
        if not sparse.issparse(G):
            warnings.warn("AMG works better for sparse matrices")
        # Use AMG to get a preconditioner and speed up the eigenvalue problem.
        ml = smoothed_aggregation_solver(check_array(G, accept_sparse = ['csr']),**(amg_kwds or {}))
        M = ml.aspreconditioner()
        n_find = min(n_nodes, 5 + 2*n_components)
        X = random_state.rand(n_nodes, n_find)
        X[:, 0] = (G.diagonal()).ravel()
        lambdas, diffusion_map = lobpcg(G, X, M=M, largest=largest,**(lobpcg_kwds or {}))
        sort_order = np.argsort(lambdas)
        if largest:
            lambdas = lambdas[sort_order[::-1]]
            diffusion_map = diffusion_map[:, sort_order[::-1]]
        else:
            lambdas = lambdas[sort_order]
            diffusion_map = diffusion_map[:, sort_order]
        lambdas = lambdas[:n_components]
        diffusion_map = diffusion_map[:, :n_components]
    elif eigen_solver == "lobpcg":
        if not is_symmetric:
            raise ValueError("lobpcg requires symmetric matrices.")
        n_find = min(n_nodes, 5 + 2*n_components)
        X = random_state.rand(n_nodes, n_find)
        lambdas, diffusion_map = lobpcg(G, X, largest=largest,**(solver_kwds or {}))
        sort_order = np.argsort(lambdas)
        if largest:
            lambdas = lambdas[sort_order[::-1]]
            diffusion_map = diffusion_map[:, sort_order[::-1]]
        else:
            lambdas = lambdas[sort_order]
            diffusion_map = diffusion_map[:, sort_order]
        lambdas = lambdas[:n_components]
        diffusion_map = diffusion_map[:, :n_components]
    elif eigen_solver == 'dense':
        if sparse.isspmatrix(G):
            G = G.todense()
        if is_symmetric:
            lambdas, diffusion_map = eigh(G,**(solver_kwds or {}))
        else:
            lambdas, diffusion_map = eig(G,**(solver_kwds or {}))
        if largest:# eigh always returns eigenvalues in ascending order
            lambdas = lambdas[::-1] # reverse order the e-values
            diffusion_map = diffusion_map[:, ::-1] # reverse order the vectors
        lambdas = lambdas[:n_components]
        diffusion_map = diffusion_map[:, :n_components]
    return (lambdas, diffusion_map)


def null_space(M, k, k_skip=1, eigen_solver='arpack',
               random_state=None, solver_kwds=None):
    """
    Find the null space of a matrix M: eigenvectors associated with 0 eigenvalues

    Parameters
    ----------
    M : {array, matrix, sparse matrix, LinearOperator}
        Input covariance matrix: should be symmetric positive semi-definite
    k : integer
        Number of eigenvalues/vectors to return
    k_skip : integer, optional
        Number of low eigenvalues to skip.
    eigen_solver : {'auto', 'dense', 'arpack', 'lobpcg', or 'amg'}
        'auto' :
            algorithm will attempt to choose the best method for input data
        'dense' :
            use standard dense matrix operations for the eigenvalue decomposition.
            For this method, M must be an array or matrix type.  This method should be avoided for large problems.
        'arpack' :
            use arnoldi iteration in shift-invert mode. For this method,
            M may be a dense matrix, sparse matrix, or general linear operator.
            Warning: ARPACK can be unstable for some problems.  It is best to
            try several random seeds in order to check results.
        'lobpcg' :
            Locally Optimal Block Preconditioned Conjugate Gradient Method.
            A preconditioned eigensolver for large symmetric positive definite
            (SPD) generalized eigenproblems.
        'amg' :
            AMG requires pyamg to be installed. It can be faster on very large,
            sparse problems, but may also lead to instabilities.
    random_state: numpy.RandomState or int, optional
        The generator or seed used to determine the starting vector for arpack
        iterations.  Defaults to numpy.random.
    solver_kwds : any additional keyword arguments to pass to the selected eigen_solver

    Returns
    -------
    null_space : estimated k vectors of the null space
    error : estimated error (sum of eigenvalues)
    """
    eigen_solver, solver_kwds = check_eigen_solver(eigen_solver, solver_kwds,
                                                   size=M.shape[0],
                                                   nvec=k + k_skip)
    random_state = check_random_state(random_state)

    if eigen_solver == 'arpack':
        # This matches the internal initial state used by ARPACK
        v0 = random_state.uniform(-1, 1, M.shape[0])
        try:
            eigen_values, eigen_vectors = eigsh(M, k + k_skip, sigma=0.0,
                                                v0=v0,**(solver_kwds or {}))
        except RuntimeError as msg:
            raise ValueError("Error in determining null-space with ARPACK. "
                             "Error message: '%s'. "
                             "Note that method='arpack' can fail when the "
                             "weight matrix is singular or otherwise "
                             "ill-behaved.  method='dense' is recommended. "
                             "See online documentation for more information."
                             % msg)

        return eigen_vectors[:, k_skip:], np.sum(eigen_values[k_skip:])
    elif eigen_solver == 'dense':
        if hasattr(M, 'toarray'):
            M = M.toarray()
        eigen_values, eigen_vectors = eigh(M, eigvals=(0, k+k_skip),overwrite_a=True,
                                           **(solver_kwds or {}))
        index = np.argsort(np.abs(eigen_values))
        eigen_vectors = eigen_vectors[:, index]
        eigen_values = eigen_values[index]
        return eigen_vectors[:, k_skip:k+1], np.sum(eigen_values[k_skip:k+1])
        # eigen_values, eigen_vectors = eigh(
            # M, eigvals=(k_skip, k + k_skip - 1), overwrite_a=True)
        # index = np.argsort(np.abs(eigen_values))
        # return eigen_vectors[:, index], np.sum(eigen_values)
    elif (eigen_solver == 'amg' or eigen_solver == 'lobpcg'):
        # M should be positive semi-definite. Add 1 to make it pos. def.
        try:
            M = sparse.identity(M.shape[0]) + M
            n_components = min(k + k_skip + 10, M.shape[0])
            eigen_values, eigen_vectors = eigen_decomposition(M, n_components,
                                                              eigen_solver = eigen_solver,
<<<<<<< HEAD
                                                              drop_first = False,
                                                              largest = False,
                                                              solver_kwds=solver_kwds)
=======
                                                              drop_first=False,
                                                              largest=False,
                                                              random_state=random_state)
>>>>>>> 0f1dac4f
            eigen_values = eigen_values -1
            index = np.argsort(np.abs(eigen_values))
            eigen_values = eigen_values[index]
            eigen_vectors = eigen_vectors[:, index]
            return eigen_vectors[:, k_skip:k+1], np.sum(eigen_values[k_skip:k+1])
        except np.linalg.LinAlgError: # try again with bigger increase
            warnings.warn("LOBPCG failed the first time. Increasing Pos Def adjustment.")
            M = 2.0*sparse.identity(M.shape[0]) + M
            n_components = min(k + k_skip + 10, M.shape[0])
            eigen_values, eigen_vectors = eigen_decomposition(M, n_components,
<<<<<<< HEAD
                                                              eigen_solver = eigen_solver,
                                                              drop_first = False,
                                                              largest = False,
                                                              solver_kwds=solver_kwds)
=======
                                                              eigen_solver=eigen_solver,
                                                              drop_first=False,
                                                              largest=False,
                                                              random_state=random_state)
>>>>>>> 0f1dac4f
            eigen_values = eigen_values - 2
            index = np.argsort(np.abs(eigen_values))
            eigen_values = eigen_values[index]
            eigen_vectors = eigen_vectors[:, index]
            return eigen_vectors[:, k_skip:k+1], np.sum(eigen_values[k_skip:k+1])
    else:
        raise ValueError("Unrecognized eigen_solver '%s'" % eigen_solver)<|MERGE_RESOLUTION|>--- conflicted
+++ resolved
@@ -303,15 +303,10 @@
             n_components = min(k + k_skip + 10, M.shape[0])
             eigen_values, eigen_vectors = eigen_decomposition(M, n_components,
                                                               eigen_solver = eigen_solver,
-<<<<<<< HEAD
                                                               drop_first = False,
                                                               largest = False,
+                                                              random_state=random_state,
                                                               solver_kwds=solver_kwds)
-=======
-                                                              drop_first=False,
-                                                              largest=False,
-                                                              random_state=random_state)
->>>>>>> 0f1dac4f
             eigen_values = eigen_values -1
             index = np.argsort(np.abs(eigen_values))
             eigen_values = eigen_values[index]
@@ -322,17 +317,11 @@
             M = 2.0*sparse.identity(M.shape[0]) + M
             n_components = min(k + k_skip + 10, M.shape[0])
             eigen_values, eigen_vectors = eigen_decomposition(M, n_components,
-<<<<<<< HEAD
                                                               eigen_solver = eigen_solver,
                                                               drop_first = False,
                                                               largest = False,
+                                                              random_state=random_state,
                                                               solver_kwds=solver_kwds)
-=======
-                                                              eigen_solver=eigen_solver,
-                                                              drop_first=False,
-                                                              largest=False,
-                                                              random_state=random_state)
->>>>>>> 0f1dac4f
             eigen_values = eigen_values - 2
             index = np.argsort(np.abs(eigen_values))
             eigen_values = eigen_values[index]
